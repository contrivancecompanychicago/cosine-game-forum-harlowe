/**
	TwineMarkup, by Leon Arnott.
	This module, alongside the Patterns module, defines the standard syntax of Harlowe.
	
	@module TwineMarkup
*/
(function () {
	"use strict";
	
	let Patterns;
	
	/*
		Polyfill for Object.assign()
	*/
	Object.assign = Object.assign || function polyfilledAssign(obj /* variadic */) {
		for(let i = 1; i < arguments.length; i++) {
			const target = arguments[i];
			for(let key in target) {
				if(Object.hasOwnProperty.call(target, key)) {
					obj[key] = target[key];
				}
			}
		}
		return obj;
	};
	
	/*
		When passed a Lexer object, this function augments it with rules.
	*/
	function rules(Lexer) {
		/*
			Creates a function that pushes a token with innerText;
			designed for styling rules like **strong** or //italic//.
			
			If given a second parameter, that is used as the property name
			instead of "innerText"
		*/
		function textTokenFn(name) {
			name = name || "innerText";
			return function(match) {
				/*
					This function returns the rightmost non-zero array-indexed value.
					It's designed for matches created from regexes that only have 1 group.
				*/
				const innerText = match.reduceRight(function(a, b, index) { return a || (index ? b : ""); }, ""),
					data = {};
				
				data[name] = innerText;
				
				return data;
			};
		}
		
		/*
			Creates a function that pushes a token which is its own front and back:
			a token for symmetrical enclosing syntax, such as //italic//.
			The foldedName is the type of the final token, once a pair of these is folded.
		*/
		function openerFn(name, foldedName) {
			const matches = {};
			matches[name] = foldedName;
			return () => ({
				isFront: true,
				matches: matches,
			});
		}
		
		/*
			Used as a token fn to provide an empty object with no properties,
			regardless of the function's input.
		*/
		const emptyFn = Object.bind(0, null);
		
		/*
			Alters the rules object's fn methods, so that their returned objects
			have 'type', 'match' and 'innerMode' properties assigned to them.
		*/
		function setupRules(mode, target) {
			/*
				Iterate over every rule in the object (the "target").
			*/
			Object.keys(target).forEach((ruleName) => {
				/*
					First, take the function to wrap. Originally this used Function#bind(),
					but speed paranoia suggests a simpler solution.
				*/
				const innerFn = target[ruleName].fn;
				/*
					Then, wrap it as follows:
				*/
				target[ruleName].fn = (match) => {
					/*
						Call the wrapped function and obtain its result.
					*/
					const ret = innerFn(match);
					/*
						Attach the matched text, if it isn't already.
					*/
					if (!ret.text) {
						ret.text = match[0];
					}
					/*
						Give the returned data a type if it didn't
						already have one. Currently no rules have a type which
						varies from the name of the rule.
					*/
					if (!ret.type) {
						ret.type = ruleName;
					}
					/*
						The mode of a token is determined solely by
						which category of rules it is in.
					*/
					if (!ret.innerMode) {
						ret.innerMode = mode;
					}
					return ret;
				};
			});
			return target;
		}
		
		const
			/*
				Modes determine which rules are applicable when. They are (or will be)
				arrays of string keys of the allRules object.
			*/
			/*
				The standard TwineMarkup mode.
			*/
			markupMode     = [],
			/*
				The contents of macro tags - expressions and other macros.
			*/
			macroMode    = [];
		
		/*
			These rules objects contain each ordered category of rules.
			(blockRules and inlineRules are currently only differentiated
			for categorisation purposes - they are both equally usable in
			Markup Mode.)
		*/
		const blockRules = setupRules(markupMode, {
			/*
				First, the block rules.
			*/
			hr: {
				fn: emptyFn,
			},
			bulleted: {
				fn: (match) => ({
					depth: match[1].length,
					innerText: match[2]
				}),
			},
			numbered: {
				fn: (match) => ({
					depth: match[1].length / 2,
					innerText: match[2]
				}),
			},
			heading: {
				fn: (match) => ({
					depth: match[1].length,
					innerText: match[2]
				}),
			},
			/*
				Text align syntax
				
				==>      : right-aligned
				=><=     : centered
				<==>     : justified
				<==      : left-aligned (undoes the above)
				===><=   : margins 3/4 left, 1/4 right
				=><===== : margins 1/6 left, 5/6 right, etc.
			*/
			align: {
				fn(match) {
					let align;
					const
						arrow = match[1],
						centerIndex = arrow.indexOf("><");
						
					if (~centerIndex) {
						/*
							Find the left-align value
							(Since offset-centered text is centered,
							halve the left-align - hence I multiply by 50 instead of 100
							to convert to a percentage.)
						*/
						align = Math.round(centerIndex / (arrow.length - 2) * 50);
						if (align === 25) {
							align = "center";
						}
					} else if (arrow[0] === "<" && arrow.slice(-1) === ">") {
						align = "justify";
					} else if (arrow.indexOf(">") >-1) {
						align = "right";
					} else if (arrow.indexOf("<") >-1) {
						align = "left";
					}
					return { align: align };
				},
			},
		});
		/*
			All block rules have a single specific canFollow and cannotFollow.
		*/
		Object.keys(blockRules).forEach((key) => {
			blockRules[key].canFollow = [null, "br", "hr", "bulleted", "numbered", "heading", "align"];
			blockRules[key].cannotFollow = ["text"];
		});
		
		/*
			Now, the inline rules.
		*/
		const inlineRules = setupRules(markupMode, {
		
			/*
				This is a legacy match that simply provides
				an error to those who have mistakenly deployed Twine 1
				macro syntax in Twine 2.
			*/
			twine1Macro: {
				fn: () => ({
					type: "error",
					message: "Harlowe macros use a different syntax to Twine 1 and SugarCube macros.",
				}),
			},
			
			/*
				The order of these four is strictly important. As the back and front versions
				use identical tokens, back tokens should appear first. And, the order of em and strong
				should be swapped for the front tokens.
				This allows the following syntax to be parsed correctly:
				***A*** -> <em><strong>A</strong></em>
			*/
			emBack: {
				fn: () => ({
					matches: {
						emFront: "em",
					},
				}),
			},
			strongBack: {
				fn: () => ({
					matches: {
						strongFront: "strong",
					},
				}),
			},
			strongFront: {
				fn: () => ({
					isFront: true,
				}),
			},
			emFront: {
				fn: () => ({
					isFront: true,
				}),
			},
			
			boldOpener:    { fn: openerFn("boldOpener",   "bold")   },
			italicOpener:  { fn: openerFn("italicOpener", "italic") },
			delOpener:     { fn: openerFn("delOpener",    "del")    },
			supOpener:     { fn: openerFn("supOpener",    "sup")    },
			
			commentFront: {
				fn: () => ({
					isFront: true,
				}),
			},
			commentBack: {
				fn: () => ({
					matches: {
						commentFront: "comment",
					},
				}),
			},
			// This must come before the generic tag rule
			scriptStyleTag: { fn:        emptyFn },
			tag:            { fn:        emptyFn },
			url:            { fn:        emptyFn },
			
			hookPrependedFront: {
				fn: (match) => ({
					name: match[1],
					isFront: true,
					tagPosition: "prepended"
				}),
			},
			
			hookAnonymousFront: {
				fn: () => ({
					isFront: true,
					demote() {
						this.error("This attached hook should end with a ] without a <nametag|.");
					},
				}),
				canFollow: ["macro", "variable", "tempVariable"],
			},
			
			hookAppendedFront: {
				fn: () => ({
					isFront: true,
				}),
				/*
					Because hookAnonymousFront's and hookAppendedFront's
					rules are identical, the canFollow of one must match
					the cannotFollow of the other.
				*/
				cannotFollow: ["macro", "variable", "tempVariable"],
			},
			
			hookBack: {
				fn: () => ({
					type: "hookAppendedBack",
					matches: {
						// Matching front token : Name of complete token
						hookPrependedFront: "hook",
						hookAnonymousFront: "hook",
					},
				}),
			},

			hookAppendedBack: {
				fn: (match) => ({
					name: match[1],
					tagPosition: "appended",
					matches: {
						hookAppendedFront: "hook",
					},
				}),
			},
			
			verbatimOpener: {
				fn(match) {
					var number = match[0].length,
						matches = {};
					
					matches["verbatim" + number] = "verbatim";
					
					return {
						type: "verbatim" + number,
						isFront: true,
						matches: matches,
					};
				},
			},
			collapsedFront: {
				fn: () => ({
					isFront: true,
				}),
			},
			collapsedBack: {
				fn: () => ({
					matches: {
						collapsedFront: "collapsed",
					},
				}),
			},
			escapedLine: {
				fn: emptyFn,
			},
			legacyLink: {
				fn: (match) => ({
					type: "twineLink",
					innerText: match[1],
					passage: match[2]
				}),
			},
			/*
				Like GitHub-Flavoured Markdown, Twine preserves line breaks
				within paragraphs.
			*/
			br:            { fn: emptyFn, },
		});
		
		/*
			Expression rules.
		*/
		const expressionRules = setupRules(macroMode, {
			macroFront: {
				fn: (match) => ({
					isFront: true,
					name: match[1],
				}),
			},
			groupingBack: {
				fn: () => ({
					matches: {
						groupingFront:
							"grouping",
						macroFront:
							"macro",
					},
					cannotCross: ["singleStringOpener", "doubleStringOpener"],
				}),
			},
			
			/*
				Passage links desugar to (link-goto:) calls, so they can
				be used in expression position.
			*/
			passageLink: {
				fn(match) {
					const
						p1 = match[1],
						p2 = match[2],
						p3 = match[3];
					return {
						type: "twineLink",
						innerText: p2 ? p3 : p1,
						passage:   p1 ? p3 : p2,
					};
				},
			},
			
			simpleLink: {
				fn: (match) => ({
					type: "twineLink",
					innerText: match[1],
					passage:   match[1],
				}),
			},

			hookRef:  { fn: textTokenFn("name") },
			
			variable:   { fn: textTokenFn("name") },
			
			tempVariable: { fn: textTokenFn("name") },
		});
		
		/*
			Now, macro code rules.
		*/
		const macroRules = setupRules(macroMode, Object.assign({
				/*
					The macroName must be a separate token, because it could
					be a method call (which in itself contains a variable token
					and 0+ property tokens).
				*/
				macroName: {
					// This must be the first token inside a macro.
					canFollow: ['macroFront'],
					fn(match) {
						/*
							If match[2] is present, then it matched a variable.
							Thus, it's a method call.
						*/
						if (match[2]) {
							return {
								isMethodCall:   true,
								innerText:      match[2],
							};
						}
						return { isMethodCall:   false };
					},
				},

				lambda: {
					fn: (match) => ({
						params: match[1],
						conjunction: match[2],
					}),
				},

				groupingFront: {
					fn: () => ({
						isFront: true,
					}),
				},
				
				/*
					Warning: the property pattern "'s" conflicts with the string literal
					pattern - "$a's b's" resembles a string literal. To ensure that
					the former is always matched first, this rule must come before it.
				*/
				property: {
					fn: textTokenFn("name"),
					canFollow: ["variable", "hookRef", "property",
						"itsProperty", "belongingItProperty", "macro", "grouping", "string",
						/*
							These must also be included so that the correct error can be reported.
						*/
						"boolean", "number"],
				},
				
				possessiveOperator: { fn: emptyFn },
				
				itsProperty: {
					cannotFollow: ["text"],
					fn: textTokenFn("name"),
				},
				
				itsOperator: {
					cannotFollow: ["text"],
					fn: emptyFn,
				},
				
				/*
					Since this is a superset of the belongingProperty rule,
					this must come before it.
				*/
				belongingItProperty: {
					cannotFollow: ["text"],
					fn: textTokenFn("name"),
				},
				
				belongingItOperator: {
					cannotFollow: ["text"],
					fn: emptyFn
				},
				
				belongingProperty: {
					cannotFollow: ["text"],
					fn: textTokenFn("name"),
				},
				
				belongingOperator: {
					cannotFollow: ["text"],
					fn: emptyFn
				},
				
				escapedStringChar: {
					fn: function() {
						return { type: "text", };
					},
				},
				
				singleStringOpener: {
					fn: () => ({
						isFront: true,
						matches: {
							singleStringOpener:
								"string",
						},
					}),
				},
				doubleStringOpener: {
					fn: () => ({
						isFront: true,
						matches: {
							doubleStringOpener:
								"string",
						},
					}),
				},
				
				cssTime: {
					fn: (match) => ({
						value: +match[1]
							* (match[2].toLowerCase() === "s" ? 1000 : 1),
					}),
				},
				
				colour: {
					cannotFollow: ["text"],
					/*
						The colour names are translated into hex codes here,
						rather than later in TwineScript.
					*/
					fn(match) {
						var colour,
							m = match[0].toLowerCase(),
							/*
								These colours are only at 80% saturation, so that
								authors using them as bare colours aren't unwittingly
								using horridly oversaturated shades.
							*/
							mapping = {
								"red"    : "e61919",
								"orange" : "e68019",
								"yellow" : "e5e619",
								"lime"   : "80e619",
								"green"  : "19e619",
								"cyan"   : "19e5e6",
								"aqua"   : "19e5e6",
								"blue"   : "197fe6",
								"navy"   : "1919e6",
								"purple" : "7f19e6",
								"fuchsia": "e619e5",
								"magenta": "e619e5",
								"white"  : "fff",
								"black"  : "000",
								"gray"   : "888",
								"grey"   : "888",
							};
						
						if (Object.hasOwnProperty.call(mapping, m)) {
							colour = "#" + mapping[m];
						}
						else {
							colour = m;
						}
						
						return {
							colour: colour,
						};
					},
				},
				
				number: {
					/*
						This fixes accidental octal (by eliminating octal)
					*/
					fn: (match) => ({
						value: parseFloat(match[0]),
					}),
				},
				addition: {
					fn: emptyFn,
				},
				subtraction: {
					fn: emptyFn,
				},
				multiplication: {
					fn: emptyFn,
				},
				division: {
					fn: emptyFn,
				},
				inequality: {
					fn: (match) => ({
						operator: match[2],
						negate: match[1].indexOf('not') >-1,
					}),
				},
				augmentedAssign: {
					fn: (match) => ({
						// This selects just the first character, like the + of +=.
						operator: match[0][0],
					}),
				},
<<<<<<< HEAD
				identifier:          { fn: textTokenFn("name") },

				whitespace: {
					fn: emptyFn,
					/*
						To save creating tokens for every textual space,
						this restriction is in place. It should have no effect
						on syntactic whitespace.
					*/
					cannotFollow: "text",
=======
				identifier: {
					fn: textTokenFn("name"),
					cannotFollow: ["text"],
>>>>>>> bffd0f58
				},
			},
			["boolean", "is", "to", "into", "and", "or", "not",
			"isNot", "contains", "isIn"].reduce(function(a, e) {
				a[e] = {
					fn: emptyFn,
					cannotFollow: ["text"],
				};
				return a;
			},{}),
			["comma", "spread", "addition", "subtraction",
			"multiplication", "division"].reduce(function(a, e) {
				a[e] = { fn: emptyFn };
				return a;
			},{})
		));
		/*
			Now that all of the rule categories have been defined, the modes can be
			defined as selections of these categories.
			
			Note: as the mode arrays are passed by reference by the above,
			the arrays must now be modified in-place, using [].push.apply().
		*/
		markupMode.push(            ...Object.keys(blockRules),
									// expressionRules must come before inlineRules because
									// passageLink conflicts with hookAnonymousFront.
									...Object.keys(expressionRules),
									...Object.keys(inlineRules));
		
		/*
			Warning: the property pattern "'s" conflicts with the string literal
			pattern - "$a's b's" resembles a string literal. To ensure that
			the former is always matched first, expressionRules
			must be pushed first.
		*/
		macroMode.push(             ...Object.keys(expressionRules),
									...Object.keys(macroRules));

		/*
			Merge all of the categories together.
		*/
		const allRules = Object.assign({}, blockRules, inlineRules, expressionRules, macroRules);
		
		/*
			Add the 'pattern' property to each rule
			(the RegExp used by the lexer to match it), as well
			as some other properties.
		*/
		Object.keys(allRules).forEach((key) => {
			/*
				Each named rule uses the same-named Pattern for its
				regular expression.
				That is, each rule key *should* map directly to a Pattern key.
				The Patterns are added now.
			*/
			const re = Patterns[key];
			if (typeof re !== "string") {
				allRules[key].pattern = re;
			}
			else {
				allRules[key].pattern = new RegExp(
					"^(?:" + re + ")",
					/*
						All TwineMarkup patterns are case-insensitive.
					*/
					"i"
				);
			}
			/*
				If a peek is available, include that as well.
				Peeks are used as lookaheads to save calling
				the entire pattern regexp every time.
			*/
			if (Patterns[key + "Peek"]) {
				allRules[key].peek = Patterns[key + "Peek"];
			}
		});
		Object.assign(Lexer.rules, allRules);
		/*
			Declare that the starting mode for lexing, before any
			tokens are appraised, is...
		*/
		Lexer.startMode = markupMode;
		return Lexer;
	}
	
	function exporter(Lexer) {
		/**
			Export the TwineMarkup module.
			
			Since this is a light freeze, Utils and Patterns are still modifiable.
			
			@class TwineMarkup
			@static
		*/	
		const TwineMarkup = Object.freeze({
			
			/**
				@method lex
				@param {String} src String source to lex.
				@return {Array} Tree structure of
			*/
			lex: rules(Lexer).lex,
			
			/**
				Export the Patterns.
				
				@property {Object} Patterns
			*/
			Patterns,
		});
		return TwineMarkup;
	}
	
	/*
		This requires the Patterns and Lexer modules.
	*/
	if(typeof module === 'object') {
		Patterns = require('patterns');
		module.exports = exporter(require('lexer'));
	}
	else if(typeof define === 'function' && define.amd) {
		define('markup', ['lexer', 'patterns'], function (Lexer, P) {
			Patterns = P;
			return exporter(Lexer);
		});
	}
	// Evaluated by a TwineJS StoryFormat
	else if (typeof StoryFormat === 'function' && this instanceof StoryFormat) {
		Patterns = this.modules.Patterns;
		this.modules.Markup = exporter(this.modules.Lexer);
		// Install the lexer function in a more visible place.
		this.lex = this.modules.Markup.lex;
	}
	else {
		Patterns = this.Patterns;
		this.TwineMarkup = exporter(this.TwineLexer);
	}
}).call(eval('this') || (typeof global !== 'undefined' ? global : window));<|MERGE_RESOLUTION|>--- conflicted
+++ resolved
@@ -633,8 +633,10 @@
 						operator: match[0][0],
 					}),
 				},
-<<<<<<< HEAD
-				identifier:          { fn: textTokenFn("name") },
+				identifier: {
+					fn: textTokenFn("name"),
+					cannotFollow: ["text"],
+				},
 
 				whitespace: {
 					fn: emptyFn,
@@ -644,11 +646,6 @@
 						on syntactic whitespace.
 					*/
 					cannotFollow: "text",
-=======
-				identifier: {
-					fn: textTokenFn("name"),
-					cannotFollow: ["text"],
->>>>>>> bffd0f58
 				},
 			},
 			["boolean", "is", "to", "into", "and", "or", "not",
