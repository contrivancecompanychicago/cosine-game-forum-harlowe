define(['requestAnimationFrame', 'macros', 'utils', 'state', 'passages', 'engine', 'internaltypes/twineerror', 'utils/operationutils'],
(requestAnimationFrame, Macros, {toJSLiteral, unescape}, State, Passages, Engine, TwineError, {isObject}) => {
	"use strict";
	
	/*d:
		Command data
		
		Commands are special kinds of data which perform an effect when they're placed in the passage.
		Most commands are created from macros placed directly in the passage, but, like all forms of
		data, they can be saved into variables using (set:) and (put:), and stored for later use.
		
		Macros that produce commands include (display:), (print:), (go-to:), (save-game:), (load-game:),
		(link-goto:), and more.
		
		Many commands only have an effect when they're attached to hooks, and modify the
		hook in a certain manner. Macros that work like this include (text-style:), (font:), (transition:),
		(rotate:), (position-x:), (position-y:), (hook:), (click:), (link:), and more.
	*/
	const
		{Any, optional} = Macros.TypeSignature;
	
	const hasStorage = !!localStorage
		&& (() => {
			/*
				This is, to my knowledge, the only surefire way of measuring localStorage's
				availability - on some browsers, setItem() will throw in Private Browsing mode.
			*/
			try {
				localStorage.setItem("test", '1');
				localStorage.removeItem("test");
				return true;
			} catch (e) {
				return false;
			}
<<<<<<< HEAD
		})();
=======
		}());

	/*
		As localstorage keys are shared across domains, this prefix, using the current story's IFID,
		is necessary to ensure that multiple stories on a domain have their save files properly namespaced.
	*/
	function storagePrefix(text) {
		return "(" + text + " " + Engine.options.ifid + ") ";
	}
>>>>>>> d18cc211
	
	Macros.add
	
		/*d:
			(display: String) -> Command
			
			This command writes out the contents of the passage with the given string name.
			If a passage of that name does not exist, this produces an error.
			
			Example usage:
			`(display: "Cellar")` prints the contents of the passage named "Cellar".
			
			Rationale:
			Suppose you have a section of code or source that you need to include in several different
			passages. It could be a status display, or a few lines of descriptive text. Instead of
			manually copy-pasting it into each passage, consider placing it all by itself in another passage,
			and using (display:) to place it in every passage. This gives you a lot of flexibility: you can,
			for instance, change the code throughout the story by just editing the displayed passage.
			
			Details:
			Text-targeting macros (such as (replace:)) inside the
			displayed passage will affect the text and hooks in the outer passage
			that occur earlier than the (display:) command. For instance,
			if passage A contains `(replace:Prince)[Frog]`, then another passage
			containing `Princes(display:'A')` will result in the text `Frogs`.
			
			Like all commands, this can be set into a variable. It's not particularly
			useful in that state, but you can use that variable in place of that command,
			such as writing `$var` in place of `(display: "Yggdrasil")`.
		*/
		("display",
			/*
				Create a DisplayCommand.
			*/
			(_, name) => ({
				TwineScript_ObjectName:
					"a (display: " + toJSLiteral(name) + ") command",
				
				TwineScript_TypeName:
					"a (display:) command",
				
				TwineScript_Print() {
					/*
						Test for the existence of the named passage in the story.
						This and the next check must be made now, because the Passages
						datamap could've been tinkered with since this was created.
					*/
					if (!Passages.has(name)) {
						return TwineError.create("macrocall",
							"I can't (display:) the passage '"
							+ name
							+ "' because it doesn't exist."
						);
					}
					return unescape(Passages.get(name).get('source'));
				},
			}),
		[String])
		
		/*d:
			(print: Any) -> Command
			This command prints out any single argument provided to it, as text.
			
			Example usage:
			`(print: $var)`
			
			Details:
			It is capable of printing things which (text:) cannot convert to a string,
			such as changer commands - but these will usually become bare descriptive
			text like `[A (font: ) command]`. You may find this useful for debugging purposes.
			
			This command can be stored in a variable instead of being performed immediately.
			Notably, the expression to print is stored inside the command, instead of being
			re-evaluated when it is finally performed. So, a passage
			that contains:
			```
			(set: $name to "Dracula")
			(set: $p to (print: "Count " + $name))
			(set: $name to "Alucard")
			$p
			```
			will still result in the text `Count Dracula`. This is not particularly useful
			compared to just setting `$p` to a string, but is available nonetheless.
			
			See also:
			(text:), (display:)
		*/
		("print", (_, expr) => {
			
			/*
				If an error was passed in, return the error now.
			*/
			if (TwineError.containsError(expr)) {
				return expr;
			}
			if (expr && typeof expr.TwineScript_Print === "function") {
				expr = expr.TwineScript_Print();
			}
			else if (expr instanceof Map) {
				/*
					In accordance with arrays being "pretty-printed" to something
					vaguely readable, let's pretty-print datamaps into HTML tables.
					
					First, convert the map into an array of key-value pairs.
				*/
				expr = Array.from(expr.entries());
				if (TwineError.containsError(expr)) {
					return expr;
				}
				expr = expr.reduce((html, pair) =>
					/*
						Print each value, recursively running (print:) on
						each of them. Notice that the above conversion means
						that none of these pairs contain error.
					*/
					html + "<tr><td>" +
						print(_, pair[0]).TwineScript_Print() +
						"</td><td>" +
						print(_, pair[1]).TwineScript_Print() +
						"</td></tr>",
					"<table class=datamap>") + "</table>";
			}
			else if (expr instanceof Set) {
				/*
					Sets are close enough to arrays that we might as well
					just pretty-print them identically.
				*/
				expr = Array.from(expr.values());
			}
			else if (Array.isArray(expr)) {
				expr += "";
			}
			/*
				If it's an object we don't know how to print, emit an error
				instead of [object Object].
			*/
			else if (isObject(expr)) {
				return TwineError.create("unimplemented", "I don't know how to print this value yet.");
			}
			/*
				At this point, primitives have safely fallen through.
			*/
			else {
				expr += "";
			}
			
			return {
				TwineScript_ObjectName:
					"a (print: " + toJSLiteral(expr) + ") command",

				TwineScript_TypeName:
					"a (print:) command",
				
				TwineScript_Print() {
					return expr;
				},
			};
		},
		[Any])
		
		/*d:
			(go-to: String) -> Command
			This command stops passage code and sends the player to a new passage.
			If the passage named by the string does not exist, this produces an error.
			
			Example usage:
			`(go-to: "The Distant Future")`
			
			Rationale:
			There are plenty of occasions where you may want to instantly advance to a new
			passage without the player's volition. (go-to:) provides access to this ability.
			
			(go-to:) can accept any expression which evaluates to
			a string. You can, for instance, go to a randomly selected passage by combining it with
			(either:) - `(go-to: (either: "Win", "Lose", "Draw"))`.
			
			(go-to:) can be combined with (link:) to produce a structure not unlike a
			normal passage link: `(link:"Enter the hole")[(go-to:"Falling")]` However, you
			can include other macros inside the hook to run before the (go-to:), such as (set:),
			(put:) or (save-game:).
			
			Details:
			If it is performed, (go-to:) will "halt" the passage and prevent any macros and text
			after it from running. So, a passage that contains:
			```
			(set: $listen to "I love")
			(go-to: "Train")
			(set: $listen to it + " you")
			```
			will *not* cause `$listen` to become `"I love you"` when it runs.
			
			Going to a passage using this macro will count as a new "turn" in the game's passage history,
			much as if a passage link was clicked.
			
			See also:
			(loadgame:)
		*/
		("goto", (_, name) => ({
				TwineScript_ObjectName: "a (go-to: " + toJSLiteral(name) + ") command",
				TwineScript_TypeName:   "a (go-to:) command",
				TwineScript_Print() {
					/*
						First, of course, check for the passage's existence.
					*/
					if (!Passages.has(name)) {
						return TwineError.create("macrocall",
							"I can't (go-to:) the passage '"
							+ name
							+ "' because it doesn't exist."
						);
					}
					/*
						When a passage is being rendered, <tw-story> is detached from the main DOM.
						If we now call another Engine.goToPassage in here, it will attempt
						to detach <tw-story> twice, causing a crash.
						So, the change of passage must be deferred until just after
						the passage has ceased rendering.
					*/
					requestAnimationFrame(Engine.goToPassage.bind(Engine,name, false /* stretchtext value */));
					/*
						But how do you immediately cease rendering the passage?
						
						This object's property name causes Section's runExpression() to
						cancel expression evaluation at that point. This means that for, say,
							(goto: "X")(set: $y to 1)
						the (set:) will not run because it is after the (goto:)
					*/
					return { earlyExit: 1 };
				},
			}),
		[String])
		
		/*d:
			(live: [Number]) -> Command
			When you attach this macro to a hook, the hook becomes "live", which means that it's repeatedly re-run
			every certain number of milliseconds, replacing the source inside of the hook with a newly computed version.
			
			Example usage:
			```
			{(live: 0.5s)[
			    (either: "Bang!", "Kaboom!", "Whammo!", "Pow!")
			]}
			```
			
			Rationale:
			Twine passage text generally behaves like a HTML document: it starts as code, is changed into a
			rendered page when you "open" it, and remains so until you leave. But, you may want a part of the
			page to change itself before the player's eyes, for its code to be re-renders "live"
			in front of the player, while the remainder of the passage remains the same.
			
			Certain macros, such as the (link:) macro, allow a hook to be withheld until after an element is
			interacted with. The (live:) macro is more versatile: it re-renders a hook every specified number of
			milliseconds. If (if:) or (unless:) macros are inside the hook, they of course will be re-evaluated each time.
			By using these two kinds of macros, you can make a (live:) macro repeatedly check if an event has occurred, and
			only change its text at that point.
			
			Details:
			Live hooks will continue to re-render themselves until they encounter and print a (stop:) macro.
		*/
		/*
			Yes, the actual implementation of this is in Section, not here.
		*/
		("live",
			(_, delay) => ({
				TwineScript_ObjectName: "a (live: " + delay + ") command",
				TwineScript_TypeName:   "a (live:) command",
				live: true,
				delay,
			}),
			[optional(Number)]
		)
		
		/*d
			(stop:) -> Command
			This macro, which accepts no arguments, creates a (stop:) command, which is not configurable.
			
			Example usage:
			```
			{(live: 1s)[
			    (if: $packedBags)[OK, let's go!(stop:)]
			    (else: )[(either:"Are you ready yet?","We mustn't be late!")]
			]}
			```
			
			Rationale:
			Clunky though it looks, this macro serves a single important purpose: inside a (live:)
			macro's hook, its appearance signals that the macro must stop running. In every other occasion,
			this macro does nothing.
			
			See also:
			(live:)
		*/
		("stop",
			() => ({
				TwineScript_ObjectName: "a (stop:) command",
				TwineScript_TypeName:   "a (stop:) command",
				TwineScript_Print() {
					return "";
				},
			}),
			[]
		)
		/*d:
			(save-game: String, [String]) -> Boolean
			
			This macro saves the current game's state in browser storage, in the given save slot,
			and including a special filename. It can then be restored using (load-game:).
			
			Rationale:
			
			Many web games use browser cookies to save the player's place in the game.
			Twine allows you to save the game, including all of the variables that were (set:)
			or (put:), and the passages the player visited, to the player's browser storage.
			
			(save-game:) is a single operation that can be used as often or as little as you
			want to. You can include it on every page; You can put it at the start of each "chapter";
			You can put it inside a (link:) hook, such as
			```
			{(link:"Save game")[
			  (if:(save-game:"Slot A"))[
			    Game saved!
			  ](else: )[
			    Sorry, I couldn't save your game.
			  ]
			]}
			```
			and let the player choose when to save.
			
			Details:
			
			(save-game:)'s first string is a slot name in which to store the game. You can have as many slots
			as you like. If you only need one slot, you can just call it, say, `"A"`, and use `(save-game:"A")`.
			You can tie them to a name the player gives, such as `(save-game: $playerName)`, if multiple players
			are likely to play this game - at an exhibition, for instance.
			
			Giving the saved game a file name is optional, but allows that name to be displayed by finding it in the
			$Saves datamap. This can be combined with a (load-game:)(link:) to clue the players into the save's contents:
			```
			(link: "Load game: " + ("Slot 1") of Saves)[
			  (load-game: "Slot 1")
			]
			```
			
			(save-game:) evaluates to a boolean - true if the game was indeed saved, and false if the browser prevented
			it (because they're using private browsing, their browser's storage is full, or some other reason).
			Since there's always a possibility of a save failing, you should use (if:) and (else:) with (save-game:)
			to display an apology message in the event that it returns false (as seen above).
			
			See also:
			(load-game:)
		*/
		("savegame",
			(_, slotName, fileName) => {
				/*
					The default filename is the empty string.
				*/
				fileName = fileName || "";
				
				if (!hasStorage) {
					/*
						If storage isn't available, that's the unfortunate fault of the
						browser. Return false, signifying that the save failed, and
						allowing the author to display an apology message.
					*/
					return false;
				}
				const serialisation = State.serialise();
				if (!serialisation) {
					/*
						On the other hand, if serialisation fails, that's presumably
						the fault of the author, and an error should be given.
					*/
					return TwineError.create(
						"saving",
						"The game's variables contain a complex data structure; the game can no longer be saved."
					);
				}
				/*
					In case setItem() fails, let's run this in a try block.
				*/
				try {
					localStorage.setItem(
						/*
							Saved games are prefixed with (Saved Game <ifid>).
						*/
						storagePrefix("Saved Game") + slotName, serialisation);
					
					/*
						The file name is saved separately from the state, so that it can be retrieved
						without having to JSON.parse() the entire state.
					*/
					localStorage.setItem(
						/*
							Saved games are prefixed with (Saved Game Filename <ifid>).
						*/
						storagePrefix("Saved Game Filename") + slotName, fileName);
					return true;
				} catch(e) {
					/*
						As above, if it fails, a return value of false is called for.
					*/
					return false;
				}
			},
			[String, optional(String)]
		)
		/*d:
			(load-game: String) -> Command
			
			This command attempts to load a saved game from the given slot, ending the current game and replacing it
			with the loaded one. This causes the passage to change.
			
			Example usage:
			```
			{(if: $Saves contains "Slot A")[
			  (link: "Load game")[(load-game:"Slot A")]
			]}
			```
			
			Details:
			Just as (save-game:) exists to store the current game session, (load-game:) exists to retrieve a past
			game session, whenever you want. This command, when given the string name of a slot, will attempt to
			load the save, completely and instantly replacing the variables and move history with that of the
			save, and going to the passage where that save was made.
			
			This macro assumes that the save slot exists and contains a game, which you can check by seeing if
			`$Saves contains` the slot name before running (load-game:).
			
			See also:
			(save-game:)
		*/
		("loadgame",
			(_, slotName) => {
				return {
					TwineScript_ObjectName: "a (load-game:) command",
					TwineScript_TypeName:   "a (load-game:) command",
<<<<<<< HEAD
					TwineScript_Print() {
						const saveData = localStorage.getItem("(Saved Game) " + slotName);
=======
					TwineScript_Print: function() {
						var saveData = localStorage.getItem(storagePrefix("Saved Game") + slotName);
>>>>>>> d18cc211
						
						if (!saveData) {
							return TwineError.create("saving", "I can't find a save slot named '" + slotName + "'!");
						}
						
						State.deserialise(saveData);
						/*
							There's not a strong reason to check for the destination passage existing,
							because (save-game:) can only be run inside a passage. If this fails,
							the save itself is drastically incorrect.
						*/
						requestAnimationFrame(Engine.showPassage.bind(Engine, State.passage, false /* stretchtext value */));
						return { earlyExit: 1 };
					},
				};
			},
			[String]
		);
});<|MERGE_RESOLUTION|>--- conflicted
+++ resolved
@@ -32,10 +32,7 @@
 			} catch (e) {
 				return false;
 			}
-<<<<<<< HEAD
 		})();
-=======
-		}());
 
 	/*
 		As localstorage keys are shared across domains, this prefix, using the current story's IFID,
@@ -44,7 +41,6 @@
 	function storagePrefix(text) {
 		return "(" + text + " " + Engine.options.ifid + ") ";
 	}
->>>>>>> d18cc211
 	
 	Macros.add
 	
@@ -481,13 +477,8 @@
 				return {
 					TwineScript_ObjectName: "a (load-game:) command",
 					TwineScript_TypeName:   "a (load-game:) command",
-<<<<<<< HEAD
 					TwineScript_Print() {
-						const saveData = localStorage.getItem("(Saved Game) " + slotName);
-=======
-					TwineScript_Print: function() {
-						var saveData = localStorage.getItem(storagePrefix("Saved Game") + slotName);
->>>>>>> d18cc211
+						const saveData = localStorage.getItem(storagePrefix("Saved Game") + slotName);
 						
 						if (!saveData) {
 							return TwineError.create("saving", "I can't find a save slot named '" + slotName + "'!");
