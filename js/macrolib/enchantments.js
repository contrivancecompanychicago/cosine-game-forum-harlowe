--- conflicted
+++ resolved
@@ -127,26 +127,21 @@
 	
 	revisionTypes.forEach((e) => {
 		Macros.addChanger(e,
-<<<<<<< HEAD
-			(_, ...scopes) => ChangerCommand.create(e, scopes),
-			(desc, ...scopes) => {
-=======
-			(_, scope) => {
-				/*
-					If the selector is empty (which means it's the empty string) then throw an error,
+			(_, ...scopes) => {
+				/*
+					If a selector is empty (which means it's the empty string) then throw an error,
 					because nothing can be selected.
 				*/
-				if (!scope) {
+				if (!scopes.every(Boolean)) {
 					return TwineError.create("datatype",
-						"The string given to this ("
+						"A string given to this ("
 						+ e
 						+ ":) macro was empty."
 					);
 				}
-				return ChangerCommand.create(e, [scope]);
+				return ChangerCommand.create(e, scopes);
 			},
-			(desc, scope) => {
->>>>>>> f92e48df
+			(desc, ...scopes) => {
 				/*
 					Now, if the source hook was outside the collapsing syntax,
 					and its dest is inside it, then it should NOT be collapsed, reflecting
