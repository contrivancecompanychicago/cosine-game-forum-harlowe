--- conflicted
+++ resolved
@@ -143,13 +143,8 @@
 						Previously visited passages may be styled differently compared
 						to unvisited passages.
 					*/
-<<<<<<< HEAD
 					const visited = (State.passageNameVisited(passageName));
 					
-=======
-					visited = (State.passageNameVisited(passageName));
-
->>>>>>> d18cc211
 					/*
 						This regrettably exposes the destination passage name in the DOM...
 						but I hope to somehow eliminate this in the near future.
