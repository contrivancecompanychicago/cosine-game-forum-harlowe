--- conflicted
+++ resolved
@@ -10,11 +10,7 @@
 	'internaltypes/assignmentrequest',
 	'internaltypes/twineerror',
 	'internaltypes/twinenotifier'],
-<<<<<<< HEAD
-($, NaturalSort, Macros, {objectName, subset, collectionType, isValidDatamapName}, State, Engine, Passages, Lambda, AssignmentRequest, TwineError) => {
-=======
-($, NaturalSort, Macros, {objectName, subset, collectionType, isValidDatamapName}, State, Engine, Passages, AssignmentRequest, TwineError, TwineNotifier) => {
->>>>>>> babce31c
+($, NaturalSort, Macros, {objectName, subset, collectionType, isValidDatamapName}, State, Engine, Passages, Lambda, AssignmentRequest, TwineError, TwineNotifier) => {
 	"use strict";
 	
 	const {optional, rest, zeroOrMore, Any}   = Macros.TypeSignature;
