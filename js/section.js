--- conflicted
+++ resolved
@@ -389,10 +389,7 @@
 			Notice that as this is bound, giving it a name isn't
 			all that useful.
 		*/
-<<<<<<< HEAD
 		const recursive = (() => {
-=======
-		recursive = (function() {
 			/*
 				We must do an inDOM check here in case a different (live:) macro
 				(or a (goto:) macro) caused this to leave the DOM between
@@ -401,7 +398,6 @@
 			if (!this.inDOM()) {
 				return;
 			}
->>>>>>> d18cc211
 			this.renderInto(source, target, {append:'replace'});
 			/*
 				The (stop:) command causes the nearest (live:) command enclosing
