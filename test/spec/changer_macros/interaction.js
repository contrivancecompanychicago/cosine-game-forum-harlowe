describe("interaction macros", function() {
	'use strict';
	[{
		name: 'click',
		entity: 'link',
		action: 'click',
		cssClass: 'enchantment-link',
		eventMethod: 'click',
	},
	{
		name: 'mouseover',
		entity: 'mouseover-region',
		action: 'mouseover',
		cssClass: 'enchantment-mouseover',
		eventMethod: 'mouseenter',
	}].forEach(function(e) {
		describe("(" + e.name + ":)", function() {
<<<<<<< HEAD
			it("accepts either 1 hookset or 1 string", function() {
				expect("(print:(" + e.name + ":?foo))").not.markupToError();
				expect("(print:(" + e.name + ":'baz'))").not.markupToError();

				expect("(print:(" + e.name + ":?foo, ?bar))").markupToError();
				expect("(print:(" + e.name + ":?foo, 'baz'))").markupToError();
				expect("(print:(" + e.name + ":'baz', 'baz'))").markupToError();
=======
			it("accepts either 1 hookset or 1 non-empty string", function() {
				expectMarkupToNotError("(print:(" + e.name + ":?foo))");
				expectMarkupToNotError("(print:(" + e.name + ":'baz'))");

				expectMarkupToError("(print:(" + e.name + ":?foo, ?bar))");
				expectMarkupToError("(print:(" + e.name + ":?foo, 'baz'))");
				expectMarkupToError("(print:(" + e.name + ":'baz', 'baz'))");
				expectMarkupToError("(print:(" + e.name + ":''))");
>>>>>>> f92e48df
			});
			it("errors when placed in passage prose while not attached to a hook", function() {
				expect("(" + e.name + ":?foo)").markupToError();
				expect("(" + e.name + ":?foo)[]").not.markupToError();
			});
			describe("given a single hook", function() {
				it("enchants the selected hook as a " + e.action, function() {
					var p = runPassage("[cool]<foo|(" + e.name + ":?foo)[]").find('tw-enchantment');
					expect(p.length).toBe(1);
					expect(p.hasClass(e.cssClass)).toBe(true);
				
					p = runPassage("(" + e.name + ":?foo)[][cool]<foo|").find('tw-enchantment');
					expect(p.length).toBe(1);
					expect(p.hasClass(e.cssClass)).toBe(true);
				});
				it("renders the attached hook when the enchantment is " + e.action + "ed", function() {
					var p = runPassage("[cool]<foo|(" + e.name + ":?foo)[beans]");
					expect(p.text()).toBe("cool");
					p.find('tw-enchantment')[e.eventMethod]();
					expect(p.text()).toBe("coolbeans");
				});
				it("disenchants the selected hook when the enchantment is " + e.action + "ed", function() {
					var p = runPassage("[cool]<foo|(" + e.name + ":?foo)[beans]");
					expect(p.text()).toBe("cool");
					p.find('tw-enchantment')[e.eventMethod]();
					expect(p.find('tw-enchantment').length).toBe(0);
				});
				it("nested enchantments are triggered one by one", function() {
					var p = runPassage("[[cool]<foo|]<bar|(" + e.name + ":?foo)[beans](" + e.name + ":?bar)[lake]");
					expect(p.text()).toBe("cool");
					p.find('tw-enchantment').first()[e.eventMethod]();
					expect(p.text()).toBe("coollake");
					p.find('tw-enchantment').first()[e.eventMethod]();
					expect(p.text()).toBe("coolbeanslake");
				});
				it("affects hooks inside other hooks", function() {
					var p = runPassage("(if:true)[[cool]<foo|](" + e.name + ":?foo)[beans]").find('tw-enchantment');
					expect(p.length).toBe(1);
					expect(p.hasClass(e.cssClass)).toBe(true);
				});
			});
			describe("given multiple hooks", function() {
				it("enchants each selected hook as a link", function() {
					var p = runPassage("[very]<foo|[cool]<foo|(" + e.name + ":?foo)[]").find('tw-enchantment');
					expect(p.length).toBe(2);
					p = runPassage("(" + e.name + ":?foo)[][very]<foo|[cool]<foo|").find('tw-enchantment');
					expect(p.length).toBe(2);
				});
				it("renders the attached hook when either enchantment is " + e.action + "ed", function() {
					['first','last'].forEach(function(f) {
						var p = runPassage("[very]<foo|[cool]<foo|(" + e.name + ":?foo)[beans]");
						expect(p.text()).toBe("verycool");
						p.find('tw-enchantment')[f]()[e.eventMethod]();
						expect(p.text()).toBe("verycoolbeans");
					});
				});
				it("disenchants all selected hooks when the enchantment is " + e.action + "ed", function() {
					['first','last'].forEach(function(f) {
						var p = runPassage("[very]<foo|[cool]<foo|(" + e.name + ":?foo)[beans]");
						p.find('tw-enchantment')[f]()[e.eventMethod]();
						expect(p.find('tw-enchantment').length).toBe(0);
					});
				});
				it("enchants additional matching hooks added to the passage", function() {
					var p = runPassage("[very]<foo|(" + e.name + ":?foo)[](link:)[[cool]<foo|]");
					p.find('tw-expression[name=link]').click();
					expect(p.find('tw-enchantment').length).toBe(2);
				});
			});
			describe("given strings", function() {
				it("enchants each found string in the passage", function() {
					var p = runPassage("wow(" + e.name + ":'wow')[]wow").find('tw-enchantment');
					expect(p.length).toBe(2);
					expect(p.hasClass(e.cssClass)).toBe(true);
				});
				it("renders the attached hook when any enchanted string is " + e.action + "ed", function() {
					['first','last'].forEach(function(f) {
						var p = runPassage("wow(" + e.name + ":'wow')[ gosh ]wow");
						expect(p.text()).toBe("wowwow");
						p.find('tw-enchantment')[f]()[e.eventMethod]();
						expect(p.text()).toBe("wow gosh wow");
					});
				});
				it("disenchants all selected strings when the enchantment is " + e.action + "ed", function() {
					['first','last'].forEach(function(f) {
						var p = runPassage("wow(" + e.name + ":'wow')[ gosh ]wow");
						p.find('tw-enchantment')[f]()[e.eventMethod]();
						expect(p.find('tw-enchantment').length).toBe(0);
					});
				});
				it("nested enchantments are triggered one by one", function() {
					var p = runPassage("wow(" + e.name + ":'wow')[gosh](" + e.name + ":'w')[geez]");
					expect(p.text()).toBe("wow");
					p.find('tw-enchantment').first()[e.eventMethod]();
					expect(p.text()).toBe("wowgosh");
					p.find('tw-enchantment').first()[e.eventMethod]();
					expect(p.text()).toBe("wowgoshgeez");
				
					p = runPassage("wow(" + e.name + ":'w')[gosh](" + e.name + ":'wow')[geez]");
					expect(p.text()).toBe("wow");
					p.find('tw-enchantment').first()[e.eventMethod]();
					expect(p.text()).toBe("wowgosh");
					p.find('tw-enchantment').first()[e.eventMethod]();
					expect(p.text()).toBe("wowgoshgeez");
				});
				it("enchants additional matching strings added to the passage", function() {
					var p = runPassage("wow(" + e.name + ":'wow')[](link:'A')[wow]");
					p.find('tw-link').click();
					expect(p.find('tw-enchantment').length).toBe(2);
				});
			});
		});
	});
});<|MERGE_RESOLUTION|>--- conflicted
+++ resolved
@@ -15,24 +15,14 @@
 		eventMethod: 'mouseenter',
 	}].forEach(function(e) {
 		describe("(" + e.name + ":)", function() {
-<<<<<<< HEAD
-			it("accepts either 1 hookset or 1 string", function() {
+			it("accepts either 1 hookset or 1 non-empty string", function() {
 				expect("(print:(" + e.name + ":?foo))").not.markupToError();
 				expect("(print:(" + e.name + ":'baz'))").not.markupToError();
 
 				expect("(print:(" + e.name + ":?foo, ?bar))").markupToError();
 				expect("(print:(" + e.name + ":?foo, 'baz'))").markupToError();
 				expect("(print:(" + e.name + ":'baz', 'baz'))").markupToError();
-=======
-			it("accepts either 1 hookset or 1 non-empty string", function() {
-				expectMarkupToNotError("(print:(" + e.name + ":?foo))");
-				expectMarkupToNotError("(print:(" + e.name + ":'baz'))");
-
-				expectMarkupToError("(print:(" + e.name + ":?foo, ?bar))");
-				expectMarkupToError("(print:(" + e.name + ":?foo, 'baz'))");
-				expectMarkupToError("(print:(" + e.name + ":'baz', 'baz'))");
-				expectMarkupToError("(print:(" + e.name + ":''))");
->>>>>>> f92e48df
+				expect("(print:(" + e.name + ":''))").markupToError();
 			});
 			it("errors when placed in passage prose while not attached to a hook", function() {
 				expect("(" + e.name + ":?foo)").markupToError();
