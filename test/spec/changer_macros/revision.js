describe("revision macros", function() {
	'use strict';
<<<<<<< HEAD
	['append','prepend'].forEach(function(name,index) {
		var append=!index;
		describe("("+name+":)", function() {
			it("accepts multiple hooksets and/or strings", function() {
				expect("(print:("+name+":?foo))").not.markupToError();
				expect("(print:("+name+":'baz'))").not.markupToError();
				expect("(print:("+name+":?foo, ?bar))").not.markupToError();
				expect("(print:("+name+":?foo, 'baz'))").not.markupToError();
				expect("(print:("+name+":'baz', 'baz'))").not.markupToError();
				expect("(print:("+name+":?foo, ?bar, ?baz))").not.markupToError();
				expect("(print:("+name+":'baz', 'baz', 'baz'))").not.markupToError();
			});
			describe("given a single hook", function() {
				it(name+"s the attached hook's contents with that of the target hook", function() {
					var p = runPassage("[cool]<foo|("+name+":?foo)[hot]");
					expect(p.find('tw-hook[name=foo]').length).toBe(1);
					expect(p.text()).toBe(append?'coolhot':'hotcool');
				});
				xit("does not require the target hook to occur earlier than it", function() {
					var p = runPassage("("+name+":?foo)[hot][cool]<foo|");
					expect(p.find('tw-hook[name=foo]').length).toBe(1);
					expect(p.text()).toBe(append?'coolhot':'hotcool');
				});
				it("sequential "+name+"s occur in order", function() {
					var p = runPassage("[1]<foo|("+name+":?foo)[2]("+name+":?foo)[3]");
					expect(p.text()).toBe(append?'123':'321');
				});
				it("nested "+name+"s are triggered one by one", function() {
					var p = runPassage("[1]<foo|("+name+":?foo)[2("+name+":?foo)[3]]("+name+":?foo)[4]");
					expect(p.text()).toBe(append?'1234':'4321');
				});
				it("can be composed with other ("+name+":)s", function() {
					var p = runPassage("(set:$s to ("+name+":?foo) + ("+name+":?bar))|foo>[1][2]<bar|$s[0]");
					expect(p.text()).toBe(append?'1020':'0102');
				});
				xit("when stored, can work across passages", function() {
					runPassage("(set:$s to ("+name+":?bar))");
					var p = runPassage("[2]<bar|$s[0]");
					expect(p.text()).toBe(append?'20':'02');
				});
			});
			describe("given multiple same-named hooks", function() {
				it(name+"s to each selected hook", function() {
					var p = runPassage("[bu]<foo|[los]<foo|("+name+":?foo)[s]");
					expect(p.find('tw-hook[name=foo]').length).toBe(2);
					expect(p.text()).toBe(append?'busloss':'sbuslos');
				});
				it("recomputes the source within each target", function() {
					var p = runPassage("(set:$a to 0)|foo>[A][B]<foo|[C]<foo|("+name+":?foo)[(set:$a to it + 1)$a]");
					expect(p.text()).toBe(append?'A1B2C3':'1A2B3C');
				});
			});
			describe("given multiple different-named hooks", function() {
				it(name+"s to each selected hook", function() {
					var p = runPassage("[bu]<foo|[los]<bar|("+name+":?bar,?foo)[s]");
					expect(p.find('tw-hook[name=foo], tw-hook[name=bar]').length).toBe(2);
					expect(p.text()).toBe(append?'busloss':'sbuslos');
				});
				it("recomputes the source within each target, in document position order", function() {
					var p = runPassage("(set:$a to 0)|foo>[A][B]<bar|[C]<baz|("+name+":?foo,?baz,?bar)[(set:$a to it + 1)$a]");
					expect(p.text()).toBe(append?'A1B2C3':'1A2B3C');
				});
				xit("can be composed with other ("+name+":)s", function() {
					var p = runPassage("(set:$s to ("+name+":?foo, ?bar) + ("+name+":?bar, ?baz))|foo>[1][2]<bar|[3]<baz|$s[0]");
					expect(p.text()).toBe(append?'102030':'010203');
				});
			});
			describe("given a string", function() {
				it(name+"s to every found string in the passage", function() {
					var p = runPassage("good good("+name+":'good')[lands]");
					expect(p.text()).toBe(append?'goodlands goodlands':'landsgood landsgood');
				});
				it("only affects occurrences in a single pass", function() {
					var p = runPassage("reded("+name+":'red')[ r]");
					expect(p.text()).toBe(append?'red red':' rreded');
				});
				it("affects occurrences after the macro instance", function() {
					var p = runPassage("("+name+":'red')[blue]red");
					expect(p.text()).toBe(append?'redblue':'bluered');
				});
				it("sequential "+name+"s occur one by one", function() {
					var p = runPassage("red("+name+":'red')[blue]("+name+": 'blue')[green]");
					expect(p.text()).toBe(append?'redbluegreen':'greenbluered');
				});
				it("recomputes the source within each target", function() {
					var p = runPassage("(set:$a to 0)AAA("+name+":'A')[(set:$a to it + 1)$a]");
					expect(p.text()).toBe(append?'A1A2A3':'1A2A3A');
				});
				it("can be composed with other ("+name+":)s", function() {
					runPassage("(set:$s to ("+name+":'1') + ("+name+":'2'))");
					var p = runPassage("12$s[0]");
					expect(p.text()).toBe(append?'1020':'0102');
				});
			});
			describe("given multiple strings", function() {
				it(name+"s to every found string in the passage", function() {
					var p = runPassage("good bad("+name+":'good','bad')[lands]");
					expect(p.text()).toBe(append?'goodlands badlands':'landsgood landsbad');
				});
				xit("only affects occurrences in a single pass", function() {
					var p = runPassage("reded("+name+":'red','blue')[blue r]");
					expect(p.text()).toBe(append?'redblue red':' blue rreded');
				});
				it("recomputes the source within each target, in document position order", function() {
					var p = runPassage("(set:$a to 0)ABC("+name+":'A','C','B')[(set:$a to it + 1)$a]");
					expect(p.text()).toBe(append?'A1B2C3':'1A2B3C');
				});
				xit("can be composed with other ("+name+":)s", function() {
					runPassage("(set:$s to ("+name+":'1','2') + ("+name+":'2','3'))");
					var p = runPassage("123$s[0]");
					expect(p.text()).toBe(append?'102030':'010203');
				});
			});
			describe("given a <html> element string", function() {
				it(name+"s to every found element in the passage", function() {
					var p = runPassage("//good// <i>bad</i>("+name+":'<i>')[lands]");
					expect(p.text()).toBe(append?'goodlands badlands':'landsgood landsbad');
				});
				it("recomputes the source within each target, in document position order", function() {
					var p = runPassage("(set:$a to 0)//A//<i>B</i>//C//("+name+":'<i>')[(set:$a to it + 1)z$a]");
					expect(p.text()).toBe(append?'Az1Bz2Cz3':'z1Az2Bz3C');
				});
				xit("can be composed with other ("+name+":)s", function() {
					runPassage("(set:$s to ("+name+":'<i>') + ("+name+":'<b>'))");
					var p = runPassage("//1//''2''//3//$s[0]");
					expect(p.text()).toBe(append?'102030':'010203');
				});
			});
			describe("given a <tw-story> element string", function() {
				it(name+"s to the <tw-story> element", function() {
					runPassage("("+name+":'<tw-story>')[//hands//]");
					var i = $('tw-story > i');
					expect(i.text()).toBe('hands');
				});
=======
	describe("(append:)", function() {
		it("accepts either 1 hookset or 1 non-empty string", function() {
			expectMarkupToNotError("(print:(append:?foo))");
			expectMarkupToNotError("(print:(append:'baz'))");

			expectMarkupToError("(print:(append:?foo, ?bar))");
			expectMarkupToError("(print:(append:?foo, 'baz'))");
			expectMarkupToError("(print:(append:'baz', 'baz'))");
			expectMarkupToError("(print:(append:''))");
		});
		describe("given a single hook", function() {
			it("appends the attached hook's contents with that of the target hook", function() {
				var p = runPassage("[cool]<foo|(append:?foo)[hot]");
				expect(p.find('tw-hook[name=foo]').length).toBe(1);
				expect(p.text()).toBe('coolhot');
			});
			it("does not require the target hook to occur earlier than it #broken", function() {
				var p = runPassage("(append:?foo)[hot][cool]<foo|");
				expect(p.find('tw-hook[name=foo]').length).toBe(1);
				expect(p.text()).toBe('hotcool'); // ????
			});
			it("sequential appends occur in order", function() {
				var p = runPassage("[1]<foo|(append:?foo)[2](append:?foo)[3]");
				expect(p.text()).toBe('123');
			});
			it("nested appends are triggered one by one", function() {
				var p = runPassage("[1]<foo|(append:?foo)[2(append:?foo)[3]](append:?foo)[4]");
				expect(p.text()).toBe('1234');
			});
		});
		describe("given multiple same-named hooks", function() {
			it("appends to each selected hook", function() {
				var p = runPassage("[bu]<foo|[los]<foo|(append:?foo)[s]");
				expect(p.find('tw-hook[name=foo]').length).toBe(2);
				expect(p.text()).toBe('busloss');
			});
			it("recomputes the source within each target", function() {
				var p = runPassage("(set:$a to 0)|foo>[A][B]<foo|[C]<foo|(append:?foo)[(set:$a to it + 1)$a]");
				expect(p.text()).toBe('A1B2C3');
			});
		});
		describe("given a string", function() {
			it("appends to every found string in the passage", function() {
				var p = runPassage("good good(append:'good')[lands]");
				expect(p.text()).toBe('goodlands goodlands');
			});
			it("only affects occurrences in a single pass", function() {
				var p = runPassage("reded(append:'red')[ r]");
				expect(p.text()).toBe('red red');
			});
			it("affects occurrences after the macro instance", function() {
				var p = runPassage("(append:'red')[blue]red");
				expect(p.text()).toBe('redblue');
			});
			it("sequential appends occur one by one", function() {
				var p = runPassage("red(append:'red')[blue](append: 'blue')[green]");
				expect(p.text()).toBe('redbluegreen');
>>>>>>> f92e48df
			});
		});
	});
	describe("(replace:)", function() {
<<<<<<< HEAD
		it("accepts multiple hooksets and/or strings", function() {
			expect("(print:(replace:?foo))").not.markupToError();
			expect("(print:(replace:'baz'))").not.markupToError();
			expect("(print:(replace:?foo, ?bar))").not.markupToError();
			expect("(print:(replace:?foo, 'baz'))").not.markupToError();
			expect("(print:(replace:'baz', 'baz'))").not.markupToError();
			expect("(print:(replace:?foo, ?bar, ?baz))").not.markupToError();
			expect("(print:(replace:'baz', 'baz', 'baz'))").not.markupToError();
=======
		it("accepts either 1 hookset or 1 non-empty string", function() {
			expectMarkupToNotError("(print:(replace:?foo))");
			expectMarkupToNotError("(print:(replace:'baz'))");

			expectMarkupToError("(print:(replace:?foo, ?bar))");
			expectMarkupToError("(print:(replace:?foo, 'baz'))");
			expectMarkupToError("(print:(replace:'baz', 'baz'))");
			expectMarkupToError("(print:(replace:''))");
>>>>>>> f92e48df
		});
		describe("given a single hook", function() {
			it("replaces the attached hook's contents with that of the target hook", function() {
				var p = runPassage("[cool]<foo|(replace:?foo)[hot]");
				expect(p.find('tw-hook[name=foo]').length).toBe(1);
				expect(p.text()).toBe('hot');
			});
			it("does not require the target hook to occur earlier than it #broken", function() {
				var p = runPassage("(replace:?foo)[hot][cool]<foo|");
				expect(p.find('tw-hook[name=foo]').length).toBe(1);
				expect(p.text()).toBe('hotcool'); // ????
			});
			it("sequential replacements occur in order", function() {
				var p = runPassage("[1]<foo|(replace:?foo)[2](replace:?foo)[3]");
				expect(p.text()).toBe('3');
			});
			it("nested replacements are triggered one by one", function() {
				var p = runPassage("[1]<foo|(replace:?foo)[2(replace:?foo)[3]](replace:?foo)[4]");
				expect(p.text()).toBe('4');
			});
		});
		describe("given multiple same-named hooks", function() {
			it("replaces each selected hook", function() {
				var p = runPassage("[a]<foo|[b]<foo|(replace:?foo)[c]");
				expect(p.find('tw-hook[name=foo]').length).toBe(2);
				expect(p.text()).toBe('cc');
			});
			it("recomputes the source within each target", function() {
				var p = runPassage("(set:$a to 0)|foo>[A][B]<foo|[C]<foo|(replace:?foo)[(set:$a to it + 1)$a]");
				expect(p.text()).toBe('123');
			});
		});
		describe("given multiple different-named hooks", function() {
			it("replaces each selected hook", function() {
				var p = runPassage("[a]<foo|[b]<bar|(replace:?foo,?bar)[c]");
				expect(p.find('tw-hook[name=foo],tw-hook[name=bar]').length).toBe(2);
				expect(p.text()).toBe('cc');
			});
			it("recomputes the source within each target, in document position order", function() {
				var p = runPassage("(set:$a to 0)|foo>[A][B]<bar|[C]<baz|(replace:?foo,?baz,?bar)[(set:$a to it + 1)$a]");
				expect(p.text()).toBe('123');
			});
		});
		describe("given a string", function() {
			it("replaces every found string in the passage", function() {
				var p = runPassage("goodlands goodminton(replace:'good')[bad]");
				expect(p.text()).toBe('badlands badminton');
			});
			it("only affects occurrences in a single pass", function() {
				var p = runPassage("reded(replace:'red')[blue r]");
				expect(p.text()).toBe('blue red');
			});
			it("sequential replacements occur one by one", function() {
				var p = runPassage("red(replace:'red')[blue](replace: 'blue')[green]");
				expect(p.text()).toBe('green');
			});
			it("affects occurrences after the macro instance", function() {
				var p = runPassage("(replace:'red')[blue]red");
				expect(p.text()).toBe('blue');
			});
		});
		describe("given multiple strings", function() {
			it("replaces every found string in the passage", function() {
				var p = runPassage("good bad(replace:'good','bad')[lands]");
				expect(p.text()).toBe('lands lands');
			});
			xit("only affects occurrences in a single pass", function() {
				var p = runPassage("reded(replace:'red','blue')[blue r]");
				expect(p.text()).toBe('blue red');
			});
			it("recomputes the source within each target, in document position order", function() {
				var p = runPassage("(set:$a to 0)ABC(replace:'A','C','B')[(set:$a to it + 1)$a]");
				expect(p.text()).toBe('123');
			});
			xit("can be composed with other (replace:)s", function() {
				runPassage("(set:$a to 0)(set:$s to (replace:'A','B') + (replace:'2','B',C'))");
				var p = runPassage("ABC$s[(set:$a to it + 1)$a]");
				expect(p.text()).toBe('123');
			});
		});
	});
	xit("can be composed with each other", function() {
		runPassage("(set:$s to (append:'1') + (prepend:'2'))");
		var p = runPassage("12$s[0]");
		expect(p.text()).toBe('1002');
	});
});<|MERGE_RESOLUTION|>--- conflicted
+++ resolved
@@ -1,10 +1,9 @@
 describe("revision macros", function() {
 	'use strict';
-<<<<<<< HEAD
 	['append','prepend'].forEach(function(name,index) {
 		var append=!index;
 		describe("("+name+":)", function() {
-			it("accepts multiple hooksets and/or strings", function() {
+			it("accepts multiple hooksets and/or non-empty strings", function() {
 				expect("(print:("+name+":?foo))").not.markupToError();
 				expect("(print:("+name+":'baz'))").not.markupToError();
 				expect("(print:("+name+":?foo, ?bar))").not.markupToError();
@@ -12,6 +11,9 @@
 				expect("(print:("+name+":'baz', 'baz'))").not.markupToError();
 				expect("(print:("+name+":?foo, ?bar, ?baz))").not.markupToError();
 				expect("(print:("+name+":'baz', 'baz', 'baz'))").not.markupToError();
+				expect("(print:("+name+":''))").markupToError();
+				expect("(print:("+name+":'', 'baz', 'baz'))").markupToError();
+				expect("(print:("+name+":'foo', 'baz', ''))").markupToError();
 			});
 			describe("given a single hook", function() {
 				it(name+"s the attached hook's contents with that of the target hook", function() {
@@ -135,71 +137,11 @@
 					var i = $('tw-story > i');
 					expect(i.text()).toBe('hands');
 				});
-=======
-	describe("(append:)", function() {
-		it("accepts either 1 hookset or 1 non-empty string", function() {
-			expectMarkupToNotError("(print:(append:?foo))");
-			expectMarkupToNotError("(print:(append:'baz'))");
-
-			expectMarkupToError("(print:(append:?foo, ?bar))");
-			expectMarkupToError("(print:(append:?foo, 'baz'))");
-			expectMarkupToError("(print:(append:'baz', 'baz'))");
-			expectMarkupToError("(print:(append:''))");
-		});
-		describe("given a single hook", function() {
-			it("appends the attached hook's contents with that of the target hook", function() {
-				var p = runPassage("[cool]<foo|(append:?foo)[hot]");
-				expect(p.find('tw-hook[name=foo]').length).toBe(1);
-				expect(p.text()).toBe('coolhot');
-			});
-			it("does not require the target hook to occur earlier than it #broken", function() {
-				var p = runPassage("(append:?foo)[hot][cool]<foo|");
-				expect(p.find('tw-hook[name=foo]').length).toBe(1);
-				expect(p.text()).toBe('hotcool'); // ????
-			});
-			it("sequential appends occur in order", function() {
-				var p = runPassage("[1]<foo|(append:?foo)[2](append:?foo)[3]");
-				expect(p.text()).toBe('123');
-			});
-			it("nested appends are triggered one by one", function() {
-				var p = runPassage("[1]<foo|(append:?foo)[2(append:?foo)[3]](append:?foo)[4]");
-				expect(p.text()).toBe('1234');
-			});
-		});
-		describe("given multiple same-named hooks", function() {
-			it("appends to each selected hook", function() {
-				var p = runPassage("[bu]<foo|[los]<foo|(append:?foo)[s]");
-				expect(p.find('tw-hook[name=foo]').length).toBe(2);
-				expect(p.text()).toBe('busloss');
-			});
-			it("recomputes the source within each target", function() {
-				var p = runPassage("(set:$a to 0)|foo>[A][B]<foo|[C]<foo|(append:?foo)[(set:$a to it + 1)$a]");
-				expect(p.text()).toBe('A1B2C3');
-			});
-		});
-		describe("given a string", function() {
-			it("appends to every found string in the passage", function() {
-				var p = runPassage("good good(append:'good')[lands]");
-				expect(p.text()).toBe('goodlands goodlands');
-			});
-			it("only affects occurrences in a single pass", function() {
-				var p = runPassage("reded(append:'red')[ r]");
-				expect(p.text()).toBe('red red');
-			});
-			it("affects occurrences after the macro instance", function() {
-				var p = runPassage("(append:'red')[blue]red");
-				expect(p.text()).toBe('redblue');
-			});
-			it("sequential appends occur one by one", function() {
-				var p = runPassage("red(append:'red')[blue](append: 'blue')[green]");
-				expect(p.text()).toBe('redbluegreen');
->>>>>>> f92e48df
 			});
 		});
 	});
 	describe("(replace:)", function() {
-<<<<<<< HEAD
-		it("accepts multiple hooksets and/or strings", function() {
+		it("accepts multiple hooksets and/or non-empty strings", function() {
 			expect("(print:(replace:?foo))").not.markupToError();
 			expect("(print:(replace:'baz'))").not.markupToError();
 			expect("(print:(replace:?foo, ?bar))").not.markupToError();
@@ -207,16 +149,9 @@
 			expect("(print:(replace:'baz', 'baz'))").not.markupToError();
 			expect("(print:(replace:?foo, ?bar, ?baz))").not.markupToError();
 			expect("(print:(replace:'baz', 'baz', 'baz'))").not.markupToError();
-=======
-		it("accepts either 1 hookset or 1 non-empty string", function() {
-			expectMarkupToNotError("(print:(replace:?foo))");
-			expectMarkupToNotError("(print:(replace:'baz'))");
-
-			expectMarkupToError("(print:(replace:?foo, ?bar))");
-			expectMarkupToError("(print:(replace:?foo, 'baz'))");
-			expectMarkupToError("(print:(replace:'baz', 'baz'))");
-			expectMarkupToError("(print:(replace:''))");
->>>>>>> f92e48df
+			expect("(print:(replace:''))").markupToError();
+			expect("(print:(replace:'', 'baz', 'baz'))").markupToError();
+			expect("(print:(replace:'foo', 'baz', ''))").markupToError();
 		});
 		describe("given a single hook", function() {
 			it("replaces the attached hook's contents with that of the target hook", function() {
