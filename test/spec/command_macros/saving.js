--- conflicted
+++ resolved
@@ -48,7 +48,7 @@
 				"(set:$c3 to (a:$c2 + (if: true)))",
 				"corge"
 			);
-			expectMarkupToNotError("(savegame:'1')");
+			expect("(savegame:'1')").not.markupToError();
 		});
 		it("works from the start of the game", function() {
 			expect("(savegame:'1','Filename')", "qux").not.markupToError();
@@ -109,17 +109,11 @@
 			runPassage(
 				"(set:$arr to (a:'egg'))" +
 				"(set:$dm to (datamap:'HP',4))" +
-<<<<<<< HEAD
 				"(set:$ds to (dataset:2,4))" +
 				"(savegame:'1')",
 				"corge"
 			);
 			expect("(loadgame:'1')").not.markupToError();
-=======
-				"(set:$ds to (dataset:2,4))");
-			runPassage("(savegame:'1')");
-			expectMarkupToNotError("(loadgame:'1')");
->>>>>>> b6fb89c8
 			requestAnimationFrame(function() {
 				expect("$arr (text:$dm's HP) (text: $ds contains 4)").markupToPrint("egg 4 true");
 				done();
@@ -130,7 +124,7 @@
 				"(set:$c1 to (text-style:'underline'))" +
 				"(set:$c2 to (a: $c1 + (hook: 'luge')))");
 			runPassage("(savegame:'1')");
-			expectMarkupToNotError("(loadgame:'1')");
+			expect("(loadgame:'1')").not.markupToError();
 			requestAnimationFrame(function() {
 				var hook = runPassage("(either:$c2's 1st)[goop]").find('tw-hook');
 				requestAnimationFrame(function() {
