--- conflicted
+++ resolved
@@ -1,6 +1,21 @@
 #Harlowe - the default [Twine 2](https://bitbucket.org/klembot/twinejs) story format.
 
 Rough documentation is at http://twine2.neocities.org/
+
+###2.0.0 changes (unreleased, still unstable):
+
+####Alterations
+
+ * Fixed a bug where the "Story stylesheet" `<style>` element was attached between `<head>` and `<body>`. This should have had no obvious effects in any browser, but was untidy anyway.
+ * Altered the CSS of `<tw-story>` to use vertical padding instead of vertical margins.
+ * Using `contains` and `is in` on numbers and booleans (such as `12 contains "a"`) will now produce an error. Formerly, doing so would test whether the number equalled the other value. (The rationale for this was that, since the statement `"a" contains "a"` is the same as `"a" is "a"`, then so should it be for numbers and booleans, which arguably "contain" only themselves. However, this seems to be masking certain kinds of errors when incorrect or uninitialised variables or properties were used).
+
+####Additions
+
+ * Added temporary variables, a special kind of variable that only exists inside the passage or hook in which they're `(set:)`. Outside of the passage, they disappear. Simply use `_` instead of `$` as the sigil for variables - write `(set: _a to 2)`, `(if: _a > 1)`, etc. Their main purpose is to allow you to make "reusable" Twine code - code which can be pasted into any story, without accidentally overwriting any variables that the story has used. (For instance, suppose you had some code which uses the variable `$a` for some quick computation, but you pasted it into a story that already used `$a` for something else in another passage. If you use a temporary variable `_a` instead, this problem won't occur.)
+   * Also note that temp variables that are `(set:)` inside hooks won't affect same-named temp variables outside them: `(set: _a to 1) |hook>[(set: _a to 2)]` will make `_a` be 2 inside the hook, but remain as 1 outside of it.
+ * Lambdas (tentative name) are a new data type - they are, essentially, user-created functions. You can just think of them as "data converters" - reusable instructions to convert one or more values into different values. An example of their current (also tentative) syntax is `(_a, _b ==> _a *_b *2)` - this creates a lambda that takes two values, puts them in the temporary variables `_a` and `_b`, and produces the result of multiplying them with each other and 2. This can potentially be saved and reused multiple times, keeping you from needing to write that specific expression over and over.
+ * The only macro which uses lambdas, currently, is `(converted:)`. This takes a lambda as its first value, and any number of other values, and uses the lambda to convert the values, placing the results in an array. For instance, `(converted: (_material ==> _material + " Sword"), "Iron", "Wood", "Bronze", "Plastic")` will create an array of all those strings with " Sword" added to the end of each. (This macro is similar to Javascript's `map()` array method.)
 
 ###1.2.0 changes (unreleased):
 
@@ -16,21 +31,12 @@
 ####Alterations
 
  * It is now an error to use `(set:)` or `(put:)` macros, as well as `to` constructs, in expression position: `(set: $a to (set: $b to 1))` is now an error, as is `(set: $a to ($b to 1))`.
-<<<<<<< HEAD
- * `(if:)`/`(unless:)`/`(elseif:)`/`(else:)` now evaluate to changer commands, rather than booleans. This means, among other things, that you can now compose them with other changers: `(set: $a to (text-style:"bold") + (if:$audible is true))`, for instance, will create a style that is bold, and also only appears if the $audible variable had been true. (Note: Changing the $audible variable afterward will not change the effect of the $a style.)
- * Using `contains` and `is in` on numbers and booleans (such as `12 contains "a"`) will now produce an error. Formerly, doing so would test whether the number equalled the other value. (The rationale for this was that, since the statement `"a" contains "a"` is the same as `"a" is "a"`, then so should it be for numbers and booleans, which arguably "contain" only themselves. However, this seems to be masking certain kinds of errors when incorrect or uninitialised variables or properties were used).
-=======
  * Now, setting a markup string to a `?hookSet` will cause that markup to be rendered in the hookset, instead of being used as raw text. For instance, `(set: ?hookSet to "//Golly//")` will put "*Golly*" into the hookset, instead of "//Golly//".
     * Also, it is now an error to set a `?hookSet` to a non-string.
  * `(if:)`/`(unless:)`/`(elseif:)`/`(else:)` now evaluate to changer commands, rather than booleans. This means, among other things, that you can now compose them with other changers: `(set: $a to (text-style: "bold") + (if: $audible is true))`, for instance, will create a style that is bold, and also only appears if the $audible variable had, at that time, been true. (Note: Changing the $audible variable afterward will not change the effect of the `$a` style.)
->>>>>>> babce31c
 
 ####Additions
 
- * Added temporary variables, a special kind of variable that only exists inside the passage or hook in which they're `(set:)`. Outside of the passage, they disappear. Simply use `_` instead of `$` as the sigil for variables - write `(set: _a to 2)`, `(if: _a > 1)`, etc. Their main purpose is to allow you to make "reusable" Twine code - code which can be pasted into any story, without accidentally overwriting any variables that the story has used. (For instance, suppose you had some code which uses the variable `$a` for some quick computation, but you pasted it into a story that already used `$a` for something else in another passage. If you use a temporary variable `_a` instead, this problem won't occur.)
-   * Also note that temp variables that are `(set:)` inside hooks won't affect same-named temp variables outside them: `(set: _a to 1) |hook>[(set: _a to 2)]` will make `_a` be 2 inside the hook, but remain as 1 outside of it.
- * Lambdas (tentative name) are a new data type - they are, essentially, user-created functions. You can just think of them as "data converters" - reusable instructions to convert one or more values into different values. An example of their current (also tentative) syntax is `(_a, _b ==> _a *_b *2)` - this creates a lambda that takes two values, puts them in the temporary variables `_a` and `_b`, and produces the result of multiplying them with each other and 2. This can potentially be saved and reused multiple times, keeping you from needing to write that specific expression over and over.
- * The only macro which uses lambdas, currently, is `(converted:)`. This takes a lambda as its first value, and any number of other values, and uses the lambda to convert the values, placing the results in an array. For instance, `(converted: (_material ==> _material + " Sword"), "Iron", "Wood", "Bronze", "Plastic")` will create an array of all those strings with " Sword" added to the end of each. (This macro is similar to Javascript's `map()` array method.)
  * Now, authors can supply an array of property names to the "'s" and "of" property syntax to obtain a "slice" of the container. For instance, `(a: 'A','B','C')'s (a: 1,2)` will evaluate to a subarray of the first array, containing just 'A' and 'B'.
     * As well as creating subarrays, you can also get a slice of the values in a datamap - in effect, a subarray of the datamap's datavalues. You can do `(datamap:'Hat','Beret','Shoe','Clog','Sock','Long')'s (a: 'Hat','Sock')` to obtain an array `(a: 'Beret','Long')`.
     * Additionally, you can obtain characters from a string - "abcde"'s (a: 2,4) becomes the string "bd". Note that for convenience, slices of strings are also strings, not arrays of characters.
